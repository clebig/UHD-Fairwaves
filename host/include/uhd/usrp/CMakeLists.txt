--- conflicted
+++ resolved
@@ -29,13 +29,9 @@
     dboard_id.hpp
     dboard_interface.hpp
     dboard_manager.hpp
-<<<<<<< HEAD
-    usrp_e.hpp
-=======
 
     ### usrp headers ###
-    usrp1e.hpp
->>>>>>> f1f48651
+    usrp_e.hpp
     usrp2.hpp
 
     ### utilities ###
