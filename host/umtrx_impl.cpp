--- conflicted
+++ resolved
@@ -621,9 +621,6 @@
     return (uint16_t)val;
 }
 
-<<<<<<< HEAD
-uhd::sensor_value_t umtrx_impl::read_temp_c(const std::string &which)
-=======
 std::complex<double> umtrx_impl::get_dc_offset_correction(const std::string &which) const
 {
     return std::complex<double>(
@@ -637,8 +634,7 @@
     _lms_ctrl[which]->_set_tx_vga1dc_q_int(uint8_t((corr.imag()*128) + 128.5));
 }
 
-void umtrx_impl::config_temp_c(const std::string &which)
->>>>>>> 34ac1cc2
+uhd::sensor_value_t umtrx_impl::read_temp_c(const std::string &which)
 {
     double temp = (which == "A") ? _temp_side_a.get_temp() :
                                    _temp_side_b.get_temp();
