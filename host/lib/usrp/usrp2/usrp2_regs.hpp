--- conflicted
+++ resolved
@@ -175,7 +175,6 @@
 /////////////////////////////////////////////////
 // DSP TX Regs
 ////////////////////////////////////////////////
-<<<<<<< HEAD
 
   /*!
    * \brief output mux configuration.
@@ -211,17 +210,11 @@
    * The default value is 0x10
    * </pre>
    */
-=======
-#define U2_REG_DSP_TX_FREQ         _SR_ADDR(SR_TX_DSP + 0)
-#define U2_REG_DSP_TX_SCALE_IQ     _SR_ADDR(SR_TX_DSP + 1) // {scale_i,scale_q}
-#define U2_REG_DSP_TX_INTERP_RATE  _SR_ADDR(SR_TX_DSP + 2)
-#define U2_REG_DSP_TX_MUX  _SR_ADDR(SR_TX_DSP + 4)
->>>>>>> 72646d19
+
 
 /////////////////////////////////////////////////
 // DSP RX Regs
 ////////////////////////////////////////////////
-<<<<<<< HEAD
 
   /*!
    * \brief input mux configuration.
@@ -244,15 +237,6 @@
    * The default value is 0x4
    * </pre>
    */
-=======
-#define U2_REG_DSP_RX_FREQ         _SR_ADDR(SR_RX_DSP + 0)
-#define U2_REG_DSP_RX_SCALE_IQ     _SR_ADDR(SR_RX_DSP + 1) // {scale_i,scale_q}
-#define U2_REG_DSP_RX_DECIM_RATE   _SR_ADDR(SR_RX_DSP + 2)
-#define U2_REG_DSP_RX_DCOFFSET_I   _SR_ADDR(SR_RX_DSP + 3) // Bit 31 high sets fixed offset mode, using lower 14 bits,
-                                                       // otherwise it is automatic 
-#define U2_REG_DSP_RX_DCOFFSET_Q   _SR_ADDR(SR_RX_DSP + 4) // Bit 31 high sets fixed offset mode, using lower 14 bits
-#define U2_REG_DSP_RX_MUX  _SR_ADDR(SR_RX_DSP + 5)         // called adc_mux in dsp_core_rx.v
->>>>>>> 72646d19
 
 ////////////////////////////////////////////////
 // GPIO, Slave 4
